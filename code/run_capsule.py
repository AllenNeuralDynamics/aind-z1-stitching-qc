"""Top level orchestration script for the stitching QC capsule."""

import argparse
import os
import sys
from contextlib import contextmanager
from pathlib import Path
from typing import List, Optional, Union

<<<<<<< HEAD
SCRIPT_DIR = Path(__file__).resolve().parent
if str(SCRIPT_DIR) not in sys.path:
    sys.path.insert(0, str(SCRIPT_DIR))

try:
    import neuroglancer_tile_viewer_more_quadrants  # type: ignore  # noqa: F401
except ModuleNotFoundError:
    import ng_tile_viewer_quadrants as neuroglancer_tile_viewer_more_quadrants  # type: ignore
    sys.modules["neuroglancer_tile_viewer_more_quadrants"] = neuroglancer_tile_viewer_more_quadrants
=======
>>>>>>> b7d77b20

from analyze_stitching import main as analyze_stitching_main  # type: ignore
from utils.make_bigstitcher_view_settings import generate_settings_file  # type: ignore


def _find_datasets(root: Path) -> List[Path]:
    return sorted(p for p in root.iterdir() if p.is_dir() and p.name.startswith("HCR"))


@contextmanager
def _pushd(path: Path):
    previous = Path.cwd()
    os.chdir(path)
    try:
        yield
    finally:
        os.chdir(previous)


def run(
    datasets_root: Union[str, Path] = ".",
    output_settings_name: str = "bigstitcher_view.settings.xml",
    existing_settings_name: str = "bigstitcher.settings.xml",
) -> None:
    root_path = Path(datasets_root).expanduser().resolve()
    if not root_path.exists():
        raise FileNotFoundError(f"Datasets root '{root_path}' does not exist")

    dataset_dirs = _find_datasets(root_path)
    if not dataset_dirs:
        print(f"No datasets found under {root_path} matching prefix 'HCR'")

    with _pushd(root_path):
        analyze_stitching_main()

    for dataset_dir in dataset_dirs:
        dataset_xml = dataset_dir / "bigstitcher.xml"
        if not dataset_xml.exists():
            print(f"Skipping {dataset_dir}: missing bigstitcher.xml")
            continue

        existing_settings: Optional[Path] = dataset_dir / existing_settings_name
        if existing_settings and not existing_settings.exists():
            existing_settings = None

        output_xml = dataset_dir / output_settings_name
        generate_settings_file(dataset_xml, output_xml, existing_settings=existing_settings)


def _parse_args() -> argparse.Namespace:
    parser = argparse.ArgumentParser(
        description="Run stitching analysis and generate BigStitcher viewer settings."
    )
    parser.add_argument(
        "--datasets-root",
        type=Path,
        default=Path.cwd(),
        help="Directory containing dataset folders (default: current working directory).",
    )
    parser.add_argument(
        "--output-settings-name",
        default="bigstitcher_view.settings.xml",
        help="Filename for generated settings (default: %(default)s).",
    )
    parser.add_argument(
        "--existing-settings-name",
        default="bigstitcher.settings.xml",
        help="Existing settings filename to reuse min/max values when present (default: %(default)s).",
    )
    return parser.parse_args()


def main() -> None:
    args = _parse_args()
    run(args.datasets_root, args.output_settings_name, args.existing_settings_name)


if __name__ == "__main__":
    main()<|MERGE_RESOLUTION|>--- conflicted
+++ resolved
@@ -7,18 +7,6 @@
 from pathlib import Path
 from typing import List, Optional, Union
 
-<<<<<<< HEAD
-SCRIPT_DIR = Path(__file__).resolve().parent
-if str(SCRIPT_DIR) not in sys.path:
-    sys.path.insert(0, str(SCRIPT_DIR))
-
-try:
-    import neuroglancer_tile_viewer_more_quadrants  # type: ignore  # noqa: F401
-except ModuleNotFoundError:
-    import ng_tile_viewer_quadrants as neuroglancer_tile_viewer_more_quadrants  # type: ignore
-    sys.modules["neuroglancer_tile_viewer_more_quadrants"] = neuroglancer_tile_viewer_more_quadrants
-=======
->>>>>>> b7d77b20
 
 from analyze_stitching import main as analyze_stitching_main  # type: ignore
 from utils.make_bigstitcher_view_settings import generate_settings_file  # type: ignore
